--- conflicted
+++ resolved
@@ -93,8 +93,6 @@
 - [x] v17.0
 - [x] v18.0
 
-
-<<<<<<< HEAD
 ### XCode support
 
 To develop correctly with XCode it's necessary to generate package-config: `llvm.pc`:
@@ -102,8 +100,6 @@
 
 After that XCode should correctly recognize LLVM headers path, and can build project.
 
-=======
->>>>>>> 45f60d7d
 ### Troubleshooting
 
 If `LLVM-C` head files during compilation doesn't found, make sure that you are:
@@ -118,12 +114,9 @@
 brew info llvm
 ```
 
-<<<<<<< HEAD
 - **conditional build**: `Package.swift` supports conditional builds:
   - for CLI build: `CLI_BUILD swift build` - it get's LLVM veriabels form Environment sets.
   - `swift build` - if presented `llvm.pc` package config
-=======
->>>>>>> 45f60d7d
 - To get more insights take a look current project [Github CI config](.github/workflows/swift.yaml).
 
 ### LICENS: [MIT](LICENSE)